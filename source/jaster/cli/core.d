/// The default core provided by JCLI, the 'heart' of your command line tool.
module jaster.cli.core;

private
{
    import std.typecons : Flag;
    import std.traits   : isSomeChar, hasUDA;
    import jaster.cli.parser, jaster.cli.udas, jaster.cli.binder, jaster.cli.helptext, jaster.cli.resolver;
    import jaster.ioc;
}

public
{
    import std.typecons : Nullable;
}

/// 
alias IgnoreFirstArg = Flag!"ignoreFirst";

/++
 + Attach this to any struct/class that represents a command.
 +
 + See_Also:
 +  `jaster.cli.core.CommandLineInterface` for more details.
 + +/
struct Command
{
    /// The pattern to match against.
    string pattern;

    /// The description of this command.
    string description;
}

/++
 + Attach this to any member field to mark it as a named argument.
 +
 + See_Also:
 +  `jaster.cli.core.CommandLineInterface` for more details.
 + +/
struct CommandNamedArg
{
    /// The pattern/"name" to match against.
    string pattern;

    /// The description of this argument.
    string description;
}

/++
 + Attach this to any struct/class that represents the default command.
 +
 + See_Also:
 +  `jaster.cli
 + ++/
struct CommandDefault
{
    /// The description of this command.
    string description;
}

/++
 + Attach this to any member field to mark it as a positional argument.
 +
 + See_Also:
 +  `jaster.cli.core.CommandLineInterface` for more details.
 + +/
struct CommandPositionalArg
{
    /// The position this argument appears at.
    size_t position;

    /// The name of this argument. This is only used for the generated help text, and can be left null.
    string name;

    /// The description of this argument.
    string description;
}

/++
 + Attach this to any member field to add it to a help text group.
 +
 + See_Also:
 +  `jaster.cli.core.CommandLineInterface` for more details.
 + +/
struct CommandArgGroup
{
    /// The name of the group to put the arg under.
    string group;

    /++
     + The description of the group.
     +
     + Notes:
     +  The intended usage of this UDA is to apply it to a group of args at the same time, instead of attaching it onto
     +  singular args:
     +
     +  ```
     +  @CommandArgGroup("group1", "Some description")
     +  {
     +      @CommandPositionalArg...
     +  }
     +  ```
     + ++/
    string description;
}

/++
 + Attach this onto a `string[]` member field to mark it as the "raw arg list".
 +
 + TLDR; Given the command `"tool.exe command value1 value2 --- value3 value4 value5"`, the member field this UDA is attached to
 + will be populated as `["value3", "value4", "value5"]`
 + ++/
struct CommandRawArg
{}

/++
 + A service that allows commands to access the `CommandLineInterface.parseAndExecute` function of the command's `CommandLineInterface`.
 +
 + Notes:
 +  You **must** use `addCommandLineInterfaceService` to add the default implementation of this service into your `ServiceProvider`, you can of course
 +  create your own implementation, but note that `CommandLineInterface` has special support for the default implementation.
 +
 +  Alternatively, don't pass a `ServiceProvider` into your `CommandLineInterface`, and it'll create this service by itself.
 + ++/
interface ICommandLineInterface
{
    /// See: `CommandLineInterface.parseAndExecute`
    int parseAndExecute(string[] args, IgnoreFirstArg ignoreFirst = IgnoreFirstArg.yes);
}

private final class ICommandLineInterfaceImpl : ICommandLineInterface
{
    alias ParseAndExecuteT = int delegate(string[], IgnoreFirstArg);

    private ParseAndExecuteT _func;

    override int parseAndExecute(string[] args, IgnoreFirstArg ignoreFirst = IgnoreFirstArg.yes)
    {
        return this._func(args, ignoreFirst);
    }
}

/++
 + Returns:
 +  A Singleton `ServiceInfo` providing the default implementation for `ICommandLineInterface`.
 + ++/
ServiceInfo addCommandLineInterfaceService()
{
    return ServiceInfo.asSingleton!(ICommandLineInterface, ICommandLineInterfaceImpl);
}

/// ditto.
ServiceInfo[] addCommandLineInterfaceService(ref ServiceInfo[] services)
{
    services ~= addCommandLineInterfaceService();
    return services;
}


private alias CommandExecuteFunc    = int delegate(ArgPullParser, ref string errorMessageIfThereWasOne, scope ref ServiceScope, HelpTextBuilderSimple);
private alias CommandCompleteFunc   = void delegate(string[] before, string current, string[] after, ref char[] buffer);
private alias ArgValueSetterFunc(T) = void function(ArgToken, ref T);

private struct ArgInfo(UDA, T)
{
    UDA uda;
    ArgValueSetterFunc!T setter;
    Nullable!CommandArgGroup group;
    bool wasFound; // For nullables, this is ignore. Otherwise, anytime this is false we need to throw.
    bool isNullable;
    bool isBool;
}
private alias NamedArgInfo(T) = ArgInfo!(CommandNamedArg, T);
private alias PositionalArgInfo(T) = ArgInfo!(CommandPositionalArg, T);

private struct CommandArguments(T)
{
    NamedArgInfo!T[] namedArgs;
    PositionalArgInfo!T[] positionalArgs;
}

private struct CommandInfo
{
    Command               pattern; // Patterns (and their helper functions) are still being kept around, so previous code can work unimpeded from the migration to CommandResolver.
    HelpTextBuilderSimple helpText;
    CommandExecuteFunc    doExecute;
    CommandCompleteFunc   doComplete;
}

/+ COMMAND INFO CREATOR FUNCTIONS +/
private HelpTextBuilderSimple createHelpText(alias T)(string appName, in CommandArguments!T commandArgs)
{
    import std.algorithm : splitter;
    import std.array     : array;

    // Get UDA
    static if(hasUDA!(T, Command))
        enum UDA = getSingleUDA!(T, Command);
    else
        enum UDA = Command(null, getSingleUDA!(T, CommandDefault).description);

    auto builder = new HelpTextBuilderSimple();

    void handleGroup(Nullable!CommandArgGroup uda)
    {
        if(uda.isNull)
            return;

        builder.setGroupDescription(uda.get.group, uda.get.description);
    }

    foreach(arg; commandArgs.namedArgs)
    {
        builder.addNamedArg(
            (arg.group.isNull) ? null : arg.group.get.group,
            arg.uda.pattern.byPatternNames.array,
            arg.uda.description,
            cast(ArgIsOptional)arg.isNullable
        );
        handleGroup(arg.group);
    }

    foreach(arg; commandArgs.positionalArgs)
    {
        builder.addPositionalArg(
            (arg.group.isNull) ? null : arg.group.get.group,
            arg.uda.position,
            arg.uda.description,
            cast(ArgIsOptional)arg.isNullable,
            arg.uda.name
        );
        handleGroup(arg.group);
    }

    builder.commandName = appName ~ " " ~ UDA.pattern;
    builder.description = UDA.description;

    return builder;
}

private CommandCompleteFunc createCommandCompleteFunc(alias T)(CommandArguments!T commandArgs)
{
    import std.algorithm : filter, map, startsWith, splitter, canFind;
    import std.exception : assumeUnique;

    return (string[] before, string current, string[] after, ref char[] output)
    {
        // Check if there's been a null ("--") or '-' ("---"), and if there has, don't bother with completion.
        // Because anything past that is of course, the raw arg list.
        if(before.canFind(null) || before.canFind("-"))
            return;

        // See if the previous value was a non-boolean argument.
        const justBefore               = ArgPullParser(before[$-1..$]).front;
        auto  justBeforeNamedArgResult = commandArgs.namedArgs.filter!(a => matchSpacelessPattern(a.uda.pattern, justBefore.value));
        if((justBefore.type == ArgTokenType.LongHandArgument || justBefore.type == ArgTokenType.ShortHandArgument)
        && (!justBeforeNamedArgResult.empty && !justBeforeNamedArgResult.front.isBool))
        {
            // TODO: In the future, add support for specifying values to a parameter, either static and/or dynamically.
            return;
        }

        // Otherwise, we either need to autocomplete an argument's name, or something else that's predefined.

        string[] names;
        names.reserve(commandArgs.namedArgs.length * 2);

        foreach(arg; commandArgs.namedArgs)
        {
            foreach(pattern; arg.uda.pattern.byPatternNames)
            {
                // Reminder: Confusingly for this use case, arguments don't have their leading dashes in the before and after arrays.
                if(before.canFind(pattern) || after.canFind(pattern))
                    continue;

                names ~= pattern;
            }
        }

        foreach(name; names.filter!(n => n.startsWith(current)))
        {
            output ~= (name.length == 1) ? "-" : "--";
            output ~= name;
            output ~= ' ';
        }
    };
}

private CommandExecuteFunc createCommandExecuteFunc(alias T)(CommandArguments!T commandArgs)
{
    import std.format    : format;
    import std.algorithm : filter, map;
    import std.exception : enforce, collectException;

    // This is expecting the parser to have already read in the command's name, leaving only the args.
    return (ArgPullParser parser, ref string executionError, scope ref ServiceScope services, HelpTextBuilderSimple helpText)
    {
        if(containsHelpArgument(parser))
        {
            import std.stdio : writeln;
            writeln(helpText.toString());
            return 0;
        }

        // Cross-stage state.
        T        commandInstance;
        bool     processRawList = false;
        string[] rawList;

        // Create the command and fetch its arg info.
        commandInstance = Injector.construct!T(services);
        static if(is(T == class))
            assert(commandInstance !is null, "Dependency injection failed somehow.");

        // Execute stages
        const argsWereParsed = onExecuteParseArgs!T(
            commandArgs,
            /*ref*/ commandInstance,
            /*ref*/ parser,
            /*ref*/ executionError,
            /*ref*/ processRawList,
            /*ref*/ rawList,
        );
        if(!argsWereParsed)
            return -1;

        const argsWereValidated = onExecuteValidateArgs!T(
            commandArgs,
            /*ref*/ executionError
        );
        if(!argsWereValidated)
            return -1;

        if(processRawList)
            insertRawList!T(/*ref*/ commandInstance, rawList);

        return onExecuteRunCommand!T(
            /*ref*/ commandInstance,
            /*ref*/ executionError
        );
    };
}


/+ COMMAND EXECUTION STAGES +/
private bool onExecuteParseArgs(alias T)(
    CommandArguments!T      commandArgs,
    ref T                   commandInstance,
    ref ArgPullParser       parser,
    ref string              executionError,
    ref bool                processRawList,
    ref string[]            rawList
)
{
    import std.format : format;

    // Parse args.
    size_t positionalArgIndex = 0;
    for(; !parser.empty && !processRawList; parser.popFront())
    {
        const  token = parser.front;
        string debugName; // Used for when there's a validation error
        try final switch(token.type) with(ArgTokenType)
        {
            case Text:
                if(positionalArgIndex >= commandArgs.positionalArgs.length)
                {
                    executionError = "too many arguments starting at '"~token.value~"'";
                    return false;
                }

                debugName = "positional arg %s(%s)".format(positionalArgIndex, commandArgs.positionalArgs[positionalArgIndex].uda.name);
                commandArgs.positionalArgs[positionalArgIndex].setter(token, /*ref*/ commandInstance);
                commandArgs.positionalArgs[positionalArgIndex++].wasFound = true;
                break;

                case LongHandArgument:
                if(token.value == "-" || token.value == "") // --- || --
                {
                    processRawList = true;
                    rawList = parser.unparsedArgs;
                    break;
                }
                goto case;
            case ShortHandArgument:
                NamedArgInfo!T result;
                foreach(ref arg; commandArgs.namedArgs)
                {
                    if(/*static member*/matchSpacelessPattern(arg.uda.pattern, token.value))
                    {
                        arg.wasFound = true;
                        result       = arg;
                        debugName    = "named argument "~arg.uda.pattern;
                        break;
                    }
                }

                if(result == NamedArgInfo!T.init)
                {
                    executionError = "Unknown named argument: '"~token.value~"'";
                    return false;
                }

                if(result.isBool)
                {
                    import std.algorithm : canFind;
                    // Bools have special support:
                    //  If they are defined, they are assumed to be true, however:
                    //      If the next token is Text, and its value is one of a predefined list, then it is then sent to the ArgBinder instead of defaulting to true.

                    auto parserCopy = parser;
                    parserCopy.popFront();

                    if(parserCopy.empty
                    || parserCopy.front.type != ArgTokenType.Text
                    || !["true", "false"].canFind(parserCopy.front.value))
                    {
                        result.setter(ArgToken("true", ArgTokenType.Text), /*ref*/ commandInstance);
                        break;
                    }

                    result.setter(parserCopy.front, /*ref*/ commandInstance);
                    parser.popFront(); // Keep the main parser up to date.
                }
                else
                {
                    parser.popFront();

                    if(parser.front.type == ArgTokenType.EOF)
                    {
                        executionError = "Named arg '"~result.uda.pattern~"' was specified, but wasn't given a value.";
                        return false;
                    }

                    result.setter(parser.front, /*ref*/ commandInstance);
                }
                break;

            case None:
                throw new Exception("An Unknown error occured when parsing the arguments.");

            case EOF:
                break;
        }
        catch(ArgBinderValidationException ex)
        {
            executionError = "For "~debugName~": "~ex.msg;
            return false;
        }
    }

    return true;
}

private bool onExecuteValidateArgs(alias T)(
    CommandArguments!T  commandArgs,
    ref string          executionError
)
{
    import std.algorithm : filter, map;
    import std.format    : format;
    import std.exception : assumeUnique;
  
    char[] error;
    error.reserve(512);

    // Check for missing args.
    auto missingNamedArgs      = commandArgs.namedArgs.filter!(a => !a.isNullable && !a.wasFound);
    auto missingPositionalArgs = commandArgs.positionalArgs.filter!(a => !a.isNullable && !a.wasFound);
    if(!missingNamedArgs.empty)
    {
        foreach(arg; missingNamedArgs)
        {
            const name = arg.uda.pattern.byPatternNames.front;
            error ~= (name.length == 1) ? "-" : "--";
            error ~= name;
            error ~= ", ";
        }
    }
    if(!missingPositionalArgs.empty)
    {
        foreach(arg; missingPositionalArgs)
        {
            error ~= "<";
            error ~= arg.uda.name;
            error ~= ">, ";
        }
    }
  
    if(error.length > 0)
    {
        error = error[0..$-2]; // Skip extra ", "
        executionError = "Missing required arguments " ~ error.assumeUnique;
        return false;
    }

    return true;
}

private int onExecuteRunCommand(alias T)(
    ref T      commandInstance,
    ref string executionError
)
{
    static assert(
        __traits(compiles, commandInstance.onExecute())
     || __traits(compiles, { int code = commandInstance.onExecute(); }),
        "Unable to call the `onExecute` function for command `"~__traits(identifier, T)~"` please ensure it's signature matches either:"
        ~"\n\tvoid onExecute();"
        ~"\n\tint onExecute();"
    );

    try
    {
        static if(__traits(compiles, {int i = commandInstance.onExecute();}))
            return commandInstance.onExecute();
        else
        {
            commandInstance.onExecute();
            return 0;
        }
    }
    catch(Exception ex)
    {
        executionError = ex.msg;
        debug executionError ~= "\n\nSTACK TRACE:\n" ~ ex.info.toString(); // trace info
        return -1;
    }
}


/+ COMMAND RUNTIME HELPERS +/
private void insertRawList(T)(ref T command, string[] rawList)
{
    import std.traits : getSymbolsByUDA;

    alias RawListArgs = getSymbolsByUDA!(T, CommandRawArg);
    static assert(RawListArgs.length < 2, "Only a single `@CommandRawArg` can exist for command "~T.stringof);

    static if(RawListArgs.length > 0)
    {
        alias RawListArg = RawListArgs[0];
        static assert(
            is(typeof(RawListArg) == string[]),
            "`@CommandRawArg` can ONLY be used with `string[]`, not `" ~ typeof(RawListArg).stringof ~ "` in command " ~ T.stringof
        );

        const RawListName = __traits(identifier, RawListArg);
        static assert(RawListName != "RawListName", "__traits(identifier) failed.");

        mixin("command."~RawListName~" = rawList;");
    }
}




/++
 + Provides the functionality of parsing command line arguments, and then calling a command.
 +
 + Description:
 +  The `Modules` template parameter is used directly with `jaster.cli.binder.ArgBinder` to provide the arg binding functionality.
 +  Please refer to `ArgBinder`'s documentation if you are wanting to use custom made binder funcs.
 +
 +  Commands are detected by looking over every module in `Modules`, and within each module looking for types marked with `@Command` and matching their patterns
 +  to the given input.
 +
 + Patterns:
 +  Patterns are pretty simple.
 +
 +  Example #1: The pattern "run" will match if the given command line args starts with "run".
 +
 +  Example #2: The pattern "run all" will match if the given command line args starts with "run all" (["run all"] won't work right now, only ["run", "all"] will)
 +
 +  Example #3: The pattern "r|run" will match if the given command line args starts with "r", or "run".
 +
 +  Longer patterns take higher priority than shorter ones.
 +
 +  Patterns with spaces are only allowed inside of `@Command` pattern UDAs. The `@CommandNamedArg` UDA is a bit more special.
 +
 +  For `@CommandNamedArg`, spaces are not allowed, since named arguments can't be split into spaces.
 +
 +  For `@CommandNamedArg`, patterns or subpatterns (When "|" is used to have multiple patterns) will be treated differently depending on their length.
 +  For patterns with only 1 character, they will be matched using short-hand argument form (See `ArgPullParser`'s documentation).
 +  For pattern with more than 1 character, they will be matched using long-hand argument form.
 +
 +  Example #4: The pattern (for `@CommandNamedArg`) "v|verbose" will match when either "-v" or "--verbose" is used.
 +
 +  Internally, `CommandResolver` is used to perform command resolution, and a solution custom to `CommandLineInterface` is used for everything else
 +  regarding patterns.
 +
 + Commands:
 +  A command is a struct or class that is marked with `@Command`.
 +
 +  A default command can be specified using `@CommandDefault` instead.
 +
 +  Commands have only one requirement - They have a function called `onExecute`.
 +
 +  The `onExecute` function is called whenever the command's pattern is matched with the command line arguments.
 +
 +  The `onExecute` function must be compatible with one of these signatures:
 +      `void onExecute();`
 +      `int onExecute();`
 +
 +  The signature that returns an `int` is used to return a custom status code.
 +
 +  If a command has its pattern matched, then its arguments will be parsed before `onExecute` is called.
 +
 +  Arguments are either positional (`@CommandPositionalArg`) or named (`@CommandNamedArg`).
 +
 + Dependency_Injection:
 +  Whenever a command object is created, it is created using dependency injection (via the `jioc` library).
 +
 +  Each command is given its own service scope, even when a command calls another command.
 +
 + Positional_Arguments:
 +  A positional arg is an argument that appears in a certain 'position'. For example, imagine we had a command that we wanted to
 +  execute by using `"myTool create SomeFile.txt \"This is some content\""`.
 +
 +  The shell will pass `["create", "SomeFile.txt", "This is some content"]` to our program. We will assume we already have a command that will match with "create".
 +  We are then left with the other two strings.
 +
 +  `"SomeFile.txt"` is in the 0th position, so its value will be binded to the field marked with `@CommandPositionalArg(0)`.
 +
 +  `"This is some content"` is in the 1st position, so its value will be binded to the field marked with `@CommandPositionalArg(1)`.
 +
 + Named_Arguments:
 +  A named arg is an argument that follows a name. Names are either in long-hand form ("--file") or short-hand form ("-f").
 +
 +  For example, imagine we execute a custom tool with `"myTool create -f=SomeFile.txt --content \"This is some content\""`.
 +
 +  The shell will pass `["create", "-f=SomeFile.txt", "--content", "This is some content"]`. Notice how the '-f' uses an '=' sign, but '--content' doesn't.
 +  This is because the `ArgPullParser` supports various different forms of named arguments (e.g. ones that use '=', and ones that don't).
 +  Please refer to its documentation for more information.
 +
 +  Imagine we already have a command made that matches with "create". We are then left with the rest of the arguments.
 +
 +  "-f=SomeFile.txt" is parsed as an argument called "f" with the value "SomeFile.txt". Using the logic specified in the "Binding Arguments" section (below), 
 +  we perform the binding of "SomeFile.txt" to whichever field marked with `@CommandNamedArg` matches with the name "f".
 +
 +  `["--content", "This is some content"]` is parsed as an argument called "content" with the value "This is some content". We apply the same logic as above.
 +
 + Binding_Arguments:
 +  Once we have matched a field marked with either `@CommandPositionalArg` or `@CommandNamedArg` with a position or name (respectively), then we
 +  need to bind the value to the field.
 +
 +  This is where the `ArgBinder` is used. First of all, please refer to its documentation as it's kind of important.
 +  Second of all, we esentially generate a call similar to: `ArgBinderInstance.bind(myCommandInstance.myMatchedField, valueToBind)`
 +
 +  So imagine we have this field inside a command - `@CommandPositionalArg(0) int myIntField;`
 +
 +  Now imagine we have the value "200" in the 0th position. This means it'll be matchd with `myIntField`.
 +
 +  This will esentially generate this call: `ArgBinderInstance.bind(myCommandInstance.myIntField, "200")`
 +
 +  From there, ArgBinder will do its thing of binding/converting the string "200" into the integer 200.
 +
 +  `ArgBinder` has support for user-defined binders (in fact, all of the built-in binders use this mechanism!). Please
 +  refer to its documentation for more information, or see example-04.
 +
 +  You can also specify validation for arguments, by attaching structs (that match the definition specified in `ArgBinder`'s documentation) as
 +  UDAs onto your fields.
 +
 +  $(B Beware) you need to attach your validation struct as `@Struct()` (or with args) and not `@Struct`, notice the first one has parenthesis.
 +
 + Boolean_Binding:
 +  Bool arguments have special logic in place.
 +
 +  By only passing the name of a boolean argument (e.g. "--verbose"), this is treated as setting "verbose" to "true" using the `ArgBinder`.
 +
 +  By passing a value alongside a boolean argument that is either "true" or "false" (e.g. "--verbose true", "--verbose=false"), then the resulting
 +  value is passed to the `ArgBinder` as usual. In other words, "--verbose" is equivalent to "--verbose true".
 +
 +  By passing a value alongside a boolean argument that $(B isn't) one of the preapproved words then: The value will be treated as a positional argument;
 +  the boolean argument will be set to true.
 +
 +  For example, "--verbose" sets "verbose" to "true". Passing "--verbose=false/true" will set "verbose" to "false" or "true" respectively. Passing
 +  "--verbose push" would leave "push" as a positional argument, and then set "verbose" to "true".
 +
 +  These special rules are made so that boolean arguments can be given an explicit value, without them 'randomly' treating positional arguments as their value.
 +
 + Optional_And_Required_Arguments:
 +  By default, all arguments are required.
 +
 +  To make an optional argument, you must make it `Nullable`. For example, to have an optional `int` argument you'd use `Nullable!int` as the type.
 +
 +  Note that `Nullable` is publicly imported by this module, for ease of use.
 +
 +  Before a nullable argument is binded, it is first lowered down into its base type before being passed to the `ArgBinder`.
 +  In other words, a `Nullable!int` argument will be treated as a normal `int` by the ArgBinder.
 +
 +  If **any** required argument is not provided by the user, then an exception is thrown (which in turn ends up showing an error message).
 +  This does not occur with missing optional arguments.
 +
 + Raw_Arguments:
 +  For some applications, they may allow the ability for the user to provide a set of unparsed arguments. For example, dub allows the user
 +  to provide a set of arguments to the resulting output, when using the likes of `dub run`, e.g. `dub run -- value1 value2 etc.`
 +
 +  `CommandLineInterface` also provides this ability. You can use either the double dash like in dub ('--') or a triple dash (legacy reasons, '---').
 +
 +  After that, as long as your command contains a `string[]` field marked with `@CommandRawArg`, then any args after the triple dash are treated as "raw args" - they
 +  won't be parsed, passed to the ArgBinder, etc. they'll just be passed into the variable as-is.
 +
 +  For example, you have the following member in a command `@CommandRawArg string[] rawList;`, and you are given the following command - 
 +  `["command", "value1", "--", "rawValue1", "rawValue2"]`, which will result in `rawList`'s value becoming `["rawValue1", "rawValue2"]`
 +
 + Arguments_Groups:
 +  Arguments can be grouped together so they are displayed in a more logical manner within your command's help text.
 +
 +  The recommended way to make an argument group, is to create an `@CommandArgGroup` UDA block:
 +
 +  ```
 +  @CommandArgGroup("Debug", "Flags relating the debugging.")
 +  {
 +      @CommandNamedArg("trace|t", "Enable tracing") Nullable!bool trace;
 +      ...
 +  }
 +  ```
 +
 +  While you *can* apply the UDA individually to each argument, there's one behaviour that you should be aware of - the group's description
 +  as displayed in the help text will use the description of the $(B last) found `@CommandArgGroup` UDA.
 +
 + Params:
 +  Modules = The modules that contain the commands and/or binder funcs to use.
 + +/
final class CommandLineInterface(Modules...)
{
    alias ArgBinderInstance     = ArgBinder!Modules;
    immutable BASH_COMPLETION   = import("bash_completion.sh");

    private enum Mode
    {
        execute,
        complete,
        bashCompletion
    }

    private enum ParseResultType
    {
        commandFound,
        commandNotFound,
        showHelpText
    }

    private struct ParseResult
    {
        ParseResultType type;
        CommandInfo     command;
        string          helpText;
        ArgPullParser   argParserAfterAttempt;
        ArgPullParser   argParserBeforeAttempt;
        ServiceScope    services;
    }

    /+ VARIABLES +/
    private
    {
        CommandResolver!CommandInfo _resolver;
        ServiceProvider             _services;
        CommandInfo                 _defaultCommand;
        string                      _appName;
    }

    /+ PUBLIC INTERFACE +/
    public final
    {
        this(ServiceProvider services = null)
        {
            import std.file : thisExePath;
            import std.path : baseName;

            this(thisExePath().baseName, services);
        }

        /++
         + Params:
         +  services = The `ServiceProvider` to use for dependency injection.
         +             If this value is `null`, then a new `ServiceProvider` will be created containing an `ICommandLineInterface` service.
         + ++/
        this(string appName, ServiceProvider services = null)
        {
            import std.algorithm : sort;

            if(services is null)
                services = new ServiceProvider([addCommandLineInterfaceService()]);

            this._services = services;
            this._resolver = new CommandResolver!CommandInfo();
            this._appName  = appName;

            static foreach(mod; Modules)
                this.addCommandsFromModule!mod();
        }
        
        /++
         + Parses the given `args`, and then executes the appropriate command (if one was found).
         +
         + Notes:
         +  If an exception is thrown, the error message is displayed on screen (as well as the stack trace, for non-release builds)
         +  and then -1 is returned.
         +
         + See_Also:
         +  The documentation for `ArgPullParser` to understand the format for `args`.
         +
         + Params:
         +  args        = The args to parse.
         +  ignoreFirst = Whether to ignore the first value of `args` or not.
         +                If `args` is passed as-is from the main function, then the first value will
         +                be the path to the executable, and should be ignored.
         +
         + Returns:
         +  The status code returned by the command, or -1 if an exception is thrown.
         + +/
        int parseAndExecute(string[] args, IgnoreFirstArg ignoreFirst = IgnoreFirstArg.yes)
        {
            if(ignoreFirst)
            {
                if(args.length <= 1)
                    args.length = 0;
                else
                    args = args[1..$];
            }

            return this.parseAndExecute(ArgPullParser(args));
        } 

        /// ditto
        int parseAndExecute(ArgPullParser args)
        {
            import std.algorithm : filter, any;
            import std.exception : enforce;
            import std.stdio     : writefln;
            import std.format    : format;

            if(args.empty && this._defaultCommand == CommandInfo.init)
            {
                writefln(this.makeErrorf("No command was given."));
                writefln(this.createAvailableCommandsHelpText(args, "Available commands").toString());
                return -1;
            }

            Mode mode = Mode.execute;

            if(args.front.type == ArgTokenType.Text && args.front.value == "__jcli:complete")
                mode = Mode.complete;
            else if(args.front.type == ArgTokenType.Text && args.front.value == "__jcli:bash_complete_script")
                mode = Mode.bashCompletion;

            ParseResult parseResult;

            parseResult.argParserBeforeAttempt = args; // If we can't find the exact command, sometimes we can get a partial match when showing help text.
            parseResult.type                   = ParseResultType.commandFound; // Default to command found.
            auto result                        = this._resolver.resolveAndAdvance(args);

            if(!result.success || result.value.type == CommandNodeType.partialWord)
            {
                if(args.containsHelpArgument())
                {
                    parseResult.type = ParseResultType.showHelpText;
                    if(this._defaultCommand != CommandInfo.init)
                        parseResult.helpText ~= this._defaultCommand.helpText.toString();
                    
                    if(this._resolver.finalWords.length > 0)
                        parseResult.helpText ~= this.createAvailableCommandsHelpText(parseResult.argParserBeforeAttempt, "Available commands").toString();
                }
                else if(this._defaultCommand == CommandInfo.init)
                {
                    parseResult.type      = ParseResultType.commandNotFound;
                    parseResult.helpText ~= this.makeErrorf("Unknown command '%s'.\n", parseResult.argParserBeforeAttempt.front.value);
                    parseResult.helpText ~= this.createAvailableCommandsHelpText(parseResult.argParserBeforeAttempt).toString();
                }
                else
                    parseResult.command = this._defaultCommand;
            }
            else
                parseResult.command = result.value.userData;

            parseResult.argParserAfterAttempt = args;
            parseResult.services              = this._services.createScope(); // Reminder: ServiceScope uses RAII.

            // Special support: For our default implementation of `ICommandLineInterface`, set its value.
            auto proxy = cast(ICommandLineInterfaceImpl)parseResult.services.getServiceOrNull!ICommandLineInterface();
            if(proxy !is null)
                proxy._func = &this.parseAndExecute;

            final switch(mode) with(Mode)
            {
                case execute:        return this.onExecute(parseResult);
                case complete:       return this.onComplete(parseResult);
                case bashCompletion: return this.onBashCompletionScript();
            }
        }
    }

    /+ COMMAND DISCOVERY AND REGISTRATION +/
    private final
    {
        void addCommandsFromModule(alias Module)()
        {
            import std.traits : getSymbolsByUDA;
            import std.meta   : AliasSeq;

            static foreach(symbol; AliasSeq!(getSymbolsByUDA!(Module, Command), getSymbolsByUDA!(Module, CommandDefault)))
            {
                static assert(is(symbol == struct) || is(symbol == class), 
                    "Only structs and classes can be marked with @Command. Issue Symbol = " ~ __traits(identifier, symbol)
                );

                pragma(msg, "Found command: ", __traits(identifier, symbol));
                this.addCommand!symbol();
            }
        }

        void addCommand(alias T)()
        if(is(T == struct) || is(T == class))
        {
            import std.algorithm : splitter;
            import std.format    : format;
            import std.exception : enforce;
          
            // Get arg info.
            CommandArguments!T commandArgs = getArgs!T;

            CommandInfo info;
<<<<<<< HEAD
            info.helpText   = createHelpText!T(commandArgs);
=======
            info.helpText   = createHelpText!T(this._appName, commandArgs);
            info.pattern    = getSingleUDA!(T, Command);
>>>>>>> cd0fb7cd
            info.doExecute  = createCommandExecuteFunc!T(commandArgs);
            info.doComplete = createCommandCompleteFunc!T(commandArgs);

            static if(hasUDA!(T, Command))
            {
                enum UDA = getSingleUDA!(T, Command);
                static assert(UDA.pattern !is null, "Null command names are deprecated, please use `@CommandDefault` instead.");
                info.pattern = UDA;

                foreach(pattern; info.pattern.pattern.byPatternNames)
                    this._resolver.define(pattern, info);
            }
            else static if(hasUDA!(T, CommandDefault))
            {
                enforce(
                    this._defaultCommand == CommandInfo.init, 
                    "Multiple default commands defined: Second default command is %s"
                    .format(T.stringof)
                );
                this._defaultCommand = info;
            }
            else static assert(false, "This shouldn't happen.");
        }
    }

    /+ MODE EXECUTORS +/
    private final
    {
        int onExecute(ref ParseResult result)
        {
            import std.stdio : writeln, writefln;

            final switch(result.type) with(ParseResultType)
            {
                case showHelpText:
                    writeln(result.helpText);
                    return 0;

                case commandNotFound:
                    writeln(result.helpText);
                    return -1;

                case commandFound: break;
            }

            string errorMessage;
            auto statusCode = result.command.doExecute(result.argParserAfterAttempt, /*ref*/ errorMessage, result.services, result.command.helpText);

            if(errorMessage !is null)
                writeln(this.makeErrorf(errorMessage));

            return statusCode;
        }

        int onComplete(ref ParseResult result)
        {
            // Parsing here shouldn't be affected by user-defined ArgBinders, so stuff being done here is done manually.
            // This way we gain reliability.
            //
            // Since this is also an internal function, error checking is much more lax.
            import std.array     : array;
            import std.algorithm : map, filter, splitter, equal, startsWith;
            import std.conv      : to;
            import std.stdio     : writeln;

            // Expected args:
            //  [0]    = COMP_CWORD
            //  [1..$] = COMP_WORDS
            result.argParserAfterAttempt.popFront(); // Skip __jcli:complete
            auto cword = result.argParserAfterAttempt.front.value.to!uint;
            result.argParserAfterAttempt.popFront();
            auto  words = result.argParserAfterAttempt.map!(t => t.value).array;

            cword -= 1;
            words = words[1..$]; // [0] is the exe name, which we don't care about.
            auto before  = words[0..cword];
            auto current = (cword < words.length)     ? words[cword]      : [];
            auto after   = (cword + 1 < words.length) ? words[cword+1..$] : [];

            auto beforeParser = ArgPullParser(before);
            auto commandInfo  = this._resolver.resolveAndAdvance(beforeParser);

            // Can't find command, so we're in "display command name" mode.
            if(!commandInfo.success || commandInfo.value.type == CommandNodeType.partialWord)
            {
                char[] output;
                output.reserve(1024); // Gonna be doing a good bit of concat.

                // Special case: When we have no text to look for, just display the first word of every command path.
                if(before.length == 0 && current is null)
                    commandInfo.value = this._resolver.root;

                // Otherwise try to match using the existing text.

                // Display the word of all children of the current command word.
                //
                // If the current argument word isn't null, then use that as a further filter.
                //
                // e.g.
                // Before  = ["name"]
                // Pattern = "name get"
                // Output  = "get"
                foreach(child; commandInfo.value.children)
                {
                    if(current.length > 0 && !child.word.startsWith(current))
                        continue;

                    output ~= child.word;
                    output ~= " ";
                }

                writeln(output);
                return 0;
            }

            // Found command, so we're in "display possible args" mode.
            char[] output;
            output.reserve(1024);

            commandInfo.value.userData.doComplete(before, current, after, /*ref*/ output); // We need black magic, so this is generated in addCommand.
            writeln(output);

            return 0;
        }

        int onBashCompletionScript()
        {
            import std.stdio : writefln;
            import std.file  : thisExePath;
            import std.path  : baseName;

            const fullPath = thisExePath;
            const exeName  = fullPath.baseName;

            writefln(BASH_COMPLETION,
                exeName,
                fullPath,
                exeName,
                exeName
            );
            return 0;
        }
    }
  
    /+ COMMAND RUNTIME HELPERS +/
    private final
    {
        static CommandArguments!T getArgs(T)()
        {
            import std.format : format;
            import std.meta   : staticMap, Filter;
            import std.traits : isType, hasUDA, isInstanceOf, ReturnType, Unqual, isBuiltinType;

            alias NameToMember(string Name) = __traits(getMember, T, Name);
            alias MemberNames               = __traits(allMembers, T);

            CommandArguments!T commandArgs;

            static foreach(symbolName; MemberNames)
            {{
                static if(__traits(compiles, NameToMember!symbolName))
                {
                    // The postfix is necessary so the below `if` works, without forcing the user to not use the name 'symbol' in their code.
                    alias symbol_SOME_RANDOM_CRAP = NameToMember!symbolName; 
                    
                    // Skip over aliases, nested types, and enums.
                    static if(!isType!symbol_SOME_RANDOM_CRAP
                        && !is(symbol_SOME_RANDOM_CRAP == enum)
                        && __traits(identifier, symbol_SOME_RANDOM_CRAP) != "symbol_SOME_RANDOM_CRAP"
                    )
                    {
                        // I wish there were a convinent way to 'continue' a static foreach...

                        alias Symbol     = symbol_SOME_RANDOM_CRAP;
                        alias SymbolType = typeof(Symbol);
                        const SymbolName = __traits(identifier, Symbol);

                        enum IsField = (
                            isBuiltinType!SymbolType
                         || is(SymbolType == struct)
                         || is(SymbolType == class)
                        );

                        static if(
                                IsField
                            && (hasUDA!(Symbol, CommandNamedArg) || hasUDA!(Symbol, CommandPositionalArg))
                        ) 
                        {
                            alias SymbolUDAs = __traits(getAttributes, Symbol);

                            // Determine the argument type.
                            static if(hasUDA!(Symbol, CommandNamedArg))
                            {
                                NamedArgInfo!T arg;
                                arg.uda = getSingleUDA!(Symbol, CommandNamedArg);
                            }
                            else static if(hasUDA!(Symbol, CommandPositionalArg))
                            {
                                PositionalArgInfo!T arg;
                                arg.uda = getSingleUDA!(Symbol, CommandPositionalArg);

                                if(arg.uda.name.length == 0)
                                    arg.uda.name = "VALUE";
                            }
                            else static assert(false, "Bug with parent if statement.");

                            // See if the arg is part of a group.
                            static if(hasUDA!(Symbol, CommandArgGroup))
                                arg.group = getSingleUDA!(Symbol, CommandArgGroup);

                            // Generate the setter func + transfer some Compile-time info into runtime.
                            arg.setter = (ArgToken tok, ref T commandInstance)
                            {
                                import std.exception : enforce;
                                import std.conv : to;
                                assert(tok.type == ArgTokenType.Text, tok.to!string);

                                static if(isInstanceOf!(Nullable, SymbolType))
                                {
                                    // The Unqual removes the `inout` that `get` uses.
                                    alias SymbolUnderlyingType = Unqual!(ReturnType!(SymbolType.get));

                                    SymbolUnderlyingType proxy;
                                    ArgBinderInstance.bind!(SymbolUnderlyingType, SymbolUDAs)(tok.value, /*ref*/ proxy);

                                    mixin("commandInstance.%s = proxy;".format(SymbolName));
                                }
                                else
                                    ArgBinderInstance.bind!(SymbolType, SymbolUDAs)(tok.value, /*ref*/ mixin("commandInstance.%s".format(SymbolName)));
                            };
                            arg.isNullable = isInstanceOf!(Nullable, SymbolType);
                            arg.isBool     = is(SymbolType == bool) || is(SymbolType == Nullable!bool);

                            static if(hasUDA!(Symbol, CommandNamedArg)) commandArgs.namedArgs ~= arg;
                            else                                        commandArgs.positionalArgs ~= arg;
                        }
                    }
                }
            }}

            return commandArgs;
        }
    }

    /+ UNCATEGORISED HELPERS +/
    private final
    {
        HelpTextBuilderTechnical createAvailableCommandsHelpText(ArgPullParser args, string sectionName = "Did you mean")
        {
            import std.array     : array;
            import std.algorithm : filter, sort, map, splitter, uniq;

            auto command = this._resolver.root;
            auto result  = this._resolver.resolveAndAdvance(args);
            if(result.success)
                command = result.value;

            auto builder = new HelpTextBuilderTechnical();
            builder.addSection(sectionName)
                   .addContent(
                       new HelpSectionArgInfoContent(
                           command.finalWords
                                  .uniq!((a, b) => a.userData.pattern == b.userData.pattern)
                                  .map!(c => HelpSectionArgInfoContent.ArgInfo(
                                       [c.userData.pattern.byPatternNames.front],
                                       c.userData.pattern.description,
                                       ArgIsOptional.no
                                  ))
                                  .array
                                  .sort!"a.names[0] < b.names[0]"
                                  .array, // eww...
                            AutoAddArgDashes.no
                       )
            );

            return builder;
        }

        string makeErrorf(Args...)(string formatString, Args args)
        {
            import std.format : format;
            return "%s: %s".format(this._appName, formatString.format(args));
        }
    }
}

// HELPER FUNCS

private alias AllowPartialMatch = Flag!"partialMatch";

private auto byPatternNames(string pattern)
{
    import std.algorithm : splitter;
    return pattern.splitter('|');
}

private auto byPatternNames(T)(T uda)
if(is(T == struct))
{
    return uda.pattern.byPatternNames();
}

bool containsHelpArgument(ArgPullParser args)
{
    import std.algorithm : any;

    return args.any!(t => t.type == ArgTokenType.ShortHandArgument && t.value == "h"
                       || t.type == ArgTokenType.LongHandArgument && t.value == "help");
}

bool matchSpacelessPattern(string pattern, string toTestAgainst)
{
    import std.algorithm : any;

    return pattern.byPatternNames.any!(str => str == toTestAgainst);
}
///
unittest
{
    assert(matchSpacelessPattern("v|verbose", "v"));
    assert(matchSpacelessPattern("v|verbose", "verbose"));
    assert(!matchSpacelessPattern("v|verbose", "lalafell"));
}

bool matchSpacefullPattern(string pattern, ref ArgPullParser parser, AllowPartialMatch allowPartial = AllowPartialMatch.no)
{
    import std.algorithm : splitter;

    foreach(subpattern; pattern.byPatternNames)
    {
        auto savedParser = parser.save();
        bool isAMatch = true;
        bool isAPartialMatch = false;
        foreach(split; subpattern.splitter(" "))
        {
            if(savedParser.empty
            || !(savedParser.front.type == ArgTokenType.Text && savedParser.front.value == split))
            {
                isAMatch = false;
                break;
            }

            isAPartialMatch = true;
            savedParser.popFront();
        }

        if(isAMatch
        || (isAPartialMatch && allowPartial))
        {
            parser = savedParser;
            return true;
        }
    }

    return false;
}
///
unittest
{
    // Test empty parsers.
    auto parser = ArgPullParser([]);
    assert(!matchSpacefullPattern("v", parser));

    // Test that the parser's position is moved forward correctly.
    parser = ArgPullParser(["v", "verbose"]);
    assert(matchSpacefullPattern("v", parser));
    assert(matchSpacefullPattern("verbose", parser));
    assert(parser.empty);

    // Test that a parser that fails to match isn't moved forward at all.
    parser = ArgPullParser(["v", "verbose"]);
    assert(!matchSpacefullPattern("lel", parser));
    assert(parser.front.value == "v");

    // Test that a pattern with spaces works.
    parser = ArgPullParser(["give", "me", "chocolate"]);
    assert(matchSpacefullPattern("give me", parser));
    assert(parser.front.value == "chocolate");

    // Test that multiple patterns work.
    parser = ArgPullParser(["v", "verbose"]);
    assert(matchSpacefullPattern("lel|v|verbose", parser));
    assert(matchSpacefullPattern("lel|v|verbose", parser));
    assert(parser.empty);
}

version(unittest)
{
    private alias InstansiationTest = CommandLineInterface!(jaster.cli.core);

    // NOTE: The only reason it can see and use private @Commands is because they're in the same module.
    @Command("execute t|execute test|et|e test", "This is a test command")
    private struct CommandTest
    {
        // These are added to test that they are safely ignored.
        alias al = int;
        enum e = 2;
        struct S
        {
        }
        void f () {}

        @CommandNamedArg("a|avar", "A variable")
        int a;

        @CommandPositionalArg(0, "b")
        Nullable!string b;

        @CommandNamedArg("c")
        Nullable!bool c;

        int onExecute()
        {
            import std.conv : to;
            
            return (b.isNull || !c.isNull) ? 0
                                           : (b.get() == a.to!string) ? 1
                                                                      : -1;
        }
    }

    // Should always return 1 via `CommandTest`
    @Command("test injection")
    private struct CallCommandTest
    {
        private ICommandLineInterface _cli;
        this(ICommandLineInterface cli)
        {
            this._cli = cli;
            assert(cli !is null);
        }

        int onExecute()
        {
            return this._cli.parseAndExecute(["et", "20", "-a 20"], IgnoreFirstArg.no);
        }
    }

    @CommandDefault("This is the default command.")
    private struct DefaultCommandTest
    {
        @CommandNamedArg("var", "A variable")
        int a;

        int onExecute()
        {
            return a % 2 == 0
            ? a
            : 0;
        }
    }

    @("General test")
    unittest
    {
        auto cli = new CommandLineInterface!(jaster.cli.core);
        assert(cli.parseAndExecute(["execute", "t", "-a 20"],              IgnoreFirstArg.no) == 0); // b is null
        assert(cli.parseAndExecute(["execute", "test", "20", "--avar 21"], IgnoreFirstArg.no) == -1); // a and b don't match
        assert(cli.parseAndExecute(["et", "20", "-a 20"],                  IgnoreFirstArg.no) == 1); // a and b match
        assert(cli.parseAndExecute(["e", "test", "20", "-a 20", "-c"],     IgnoreFirstArg.no) == 0); // -c is used
    }

    @("Test ICommandLineInterface injection")
    unittest
    {
        auto provider = new ServiceProvider([
            addCommandLineInterfaceService()
        ]);

        auto cli = new CommandLineInterface!(jaster.cli.core)(provider);
        assert(cli.parseAndExecute(["test", "injection"], IgnoreFirstArg.no) == 1);
    }

    @("Default command test")
    unittest
    {
        auto cli = new CommandLineInterface!(jaster.cli.core);
        assert(cli.parseAndExecute(["--var 1"], IgnoreFirstArg.no) == 0);
        assert(cli.parseAndExecute(["--var 2"], IgnoreFirstArg.no) == 2);
    }

    @Command("booltest", "Bool test")
    private struct BoolTestCommand
    {
        @CommandNamedArg("a")
        bool definedNoValue;

        @CommandNamedArg("b")
        bool definedFalseValue;

        @CommandNamedArg("c")
        bool definedTrueValue;

        @CommandNamedArg("d")
        bool definedNoValueWithArg;

        @CommandPositionalArg(0)
        string comesAfterD;

        void onExecute()
        {
            assert(this.definedNoValue,            "-a doesn't equal true.");
            assert(!this.definedFalseValue,        "-b=false doesn't equal false");
            assert(this.definedTrueValue,          "-c true doesn't equal true");
            assert(this.definedNoValueWithArg,     "-d Lalafell doesn't equal true");
            assert(this.comesAfterD == "Lalafell", "Lalafell was eaten incorrectly.");
        }
    }
    @("Test that booleans are handled properly")
    unittest
    {
        auto cli = new CommandLineInterface!(jaster.cli.core);
        assert(
            cli.parseAndExecute(
                ["booltest", "-a", "-b=false", "-c", "true", "-d", "Lalafell"],
                // Unforunately due to ArgParser discarding some info, "-d=Lalafell" won't become an error as its treated the same as "-d Lalafell".
                IgnoreFirstArg.no
            ) == 0
        );
    }

    @Command("rawListTest", "Test raw lists")
    private struct RawListTestCommand
    {
        @CommandNamedArg("a")
        bool dummyThicc;

        @CommandRawArg
        string[] rawList;

        void onExecute()
        {
            assert(rawList.length == 2);
        }
    }
    @("Test that raw lists work")
    unittest
    {
        auto cli = new CommandLineInterface!(jaster.cli.core);

        // Legacy triple dash.
        assert(
            cli.parseAndExecute(
                ["rawListTest", "-a", "---", "raw1", "raw2"],
                IgnoreFirstArg.no
            ) == 0
        );

        // Double dash
        assert(
            cli.parseAndExecute(
                ["rawListTest", "-a", "--", "raw1", "raw2"],
                IgnoreFirstArg.no
            ) == 0
        );
    }

    @ArgValidator
    private struct Expect(T)
    {
        T value;

        bool onValidate(T boundValue, ref string error)
        {
            import std.format : format;
            error = "Expected value to equal '%s', not '%s'.".format(this.value, boundValue);

            return this.value == boundValue;
        }
    }

    @Command("validationTest", "Test validation")
    private struct ValidationTestCommand
    {
        @CommandPositionalArg(0)
        @Expect!string("lol")
        string value;
        
        void onExecute(){}
    }
    @("Test ArgBinder validation integration")
    unittest
    {
        auto cli = new CommandLineInterface!(jaster.cli.core);
        assert(
            cli.parseAndExecute(
                ["validationTest", "lol"],
                IgnoreFirstArg.no
            ) == 0
        );

        assert(
            cli.parseAndExecute(
                ["validationTest", "non"],
                IgnoreFirstArg.no
            ) == -1
        );
    }
  
    @Command("arg group test", "Test arg groups work")
    private struct ArgGroupTestCommand
    {
        @CommandPositionalArg(0)
        string a;

        @CommandNamedArg("b")
        string b;

        @CommandArgGroup("group1", "This is group 1")
        {
            @CommandPositionalArg(1)
            string c;

            @CommandNamedArg("d")
            string d;
        }

        void onExecute(){}
    }
    @("Test that @CommandArgGroup is handled properly.")
    unittest
    {
        import std.algorithm : canFind;

        // Accessing a lot of private state here, but that's because we don't have a mechanism to extract the output properly.
        auto cli = new CommandLineInterface!(jaster.cli.core);
        auto helpText = cli._resolver.resolve("arg group test").value.userData.helpText;

        assert(helpText.toString().canFind(
            "group1:\n"
           ~"    This is group 1\n"
           ~"\n"
           ~"    VALUE"
        ));
    }
}<|MERGE_RESOLUTION|>--- conflicted
+++ resolved
@@ -923,12 +923,7 @@
             CommandArguments!T commandArgs = getArgs!T;
 
             CommandInfo info;
-<<<<<<< HEAD
             info.helpText   = createHelpText!T(commandArgs);
-=======
-            info.helpText   = createHelpText!T(this._appName, commandArgs);
-            info.pattern    = getSingleUDA!(T, Command);
->>>>>>> cd0fb7cd
             info.doExecute  = createCommandExecuteFunc!T(commandArgs);
             info.doComplete = createCommandCompleteFunc!T(commandArgs);
 
