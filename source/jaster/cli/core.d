--- conflicted
+++ resolved
@@ -167,7 +167,11 @@
     import std.array     : array;
 
     // Get UDA
-    enum UDA = getSingleUDA!(T, Command);
+    static if(hasUDA!(T, Command))
+        enum UDA = getSingleUDA!(T, Command);
+    else
+        enum UDA = Command(null, getSingleUDA!(T, CommandDefault).description);
+
     auto builder = new HelpTextBuilderSimple();
 
     foreach(arg; commandArgs.namedArgs)
@@ -829,22 +833,14 @@
             import std.algorithm : splitter;
             import std.format    : format;
             import std.exception : enforce;
-<<<<<<< HEAD
-            CommandInfo info;
-            info.helpText   = this.createHelpText!T();
-            info.doExecute  = this.createCommandExecuteFunc!T();
-            info.doComplete = this.createCommandCompleteFunc!T();
-=======
-
+          
             // Get arg info.
             CommandArguments!T commandArgs = getArgs!T;
 
             CommandInfo info;
             info.helpText   = createHelpText!T(commandArgs);
-            info.pattern    = getSingleUDA!(T, Command);
             info.doExecute  = createCommandExecuteFunc!T(commandArgs);
             info.doComplete = createCommandCompleteFunc!T(commandArgs);
->>>>>>> 0466efad
 
             static if(hasUDA!(T, Command))
             {
@@ -987,343 +983,7 @@
             return 0;
         }
     }
-
-<<<<<<< HEAD
-    /+ COMMAND INFO CREATOR FUNCTIONS +/
-    private final
-    {
-        HelpTextBuilderSimple createHelpText(alias T)()
-        {
-            import std.algorithm : splitter;
-            import std.array     : array;
-
-            // Get arg info.
-            NamedArgInfo!T[] namedArgs;
-            PositionalArgInfo!T[] positionalArgs;
-            /*static member*/ getArgs!T(/*ref*/ namedArgs, /*ref*/ positionalArgs);
-
-            // Get UDA
-            static if(hasUDA!(T, Command))
-                enum UDA = getSingleUDA!(T, Command);
-            else
-                enum UDA = Command(null, getSingleUDA!(T, CommandDefault).description);
-
-            auto builder = new HelpTextBuilderSimple();
-
-            foreach(arg; namedArgs)
-            {
-                builder.addNamedArg(
-                    arg.uda.pattern.byPatternNames.array,
-                    arg.uda.description,
-                    cast(ArgIsOptional)arg.isNullable
-                );
-            }
-
-            foreach(arg; positionalArgs)
-            {
-                builder.addPositionalArg(
-                    arg.uda.position,
-                    arg.uda.description,
-                    cast(ArgIsOptional)arg.isNullable,
-                    arg.uda.name
-                );
-            }
-
-            builder.commandName = UDA.pattern;
-            builder.description = UDA.description;
-
-            return builder;
-        }
-
-        CommandCompleteFunc createCommandCompleteFunc(alias T)()
-        {
-            import std.algorithm : filter, map, startsWith, splitter, canFind;
-            import std.exception : assumeUnique;
-
-            return (string[] before, string current, string[] after, ref char[] output)
-            {
-                // Check if there's been a null ("--") or '-' ("---"), and if there has, don't bother with completion.
-                // Because anything past that is of course, the raw arg list.
-                if(before.canFind(null) || before.canFind("-"))
-                    return;
-
-                // Get arg info.
-                NamedArgInfo!T[]      namedArgs;
-                PositionalArgInfo!T[] positionalArgs;
-                getArgs!T(/*ref*/ namedArgs, /*ref*/ positionalArgs);
-
-                // See if the previous value was a non-boolean argument.
-                const justBefore               = ArgPullParser(before[$-1..$]).front;
-                auto  justBeforeNamedArgResult = namedArgs.filter!(a => matchSpacelessPattern(a.uda.pattern, justBefore.value));
-                if((justBefore.type == ArgTokenType.LongHandArgument || justBefore.type == ArgTokenType.ShortHandArgument)
-                && (!justBeforeNamedArgResult.empty && !justBeforeNamedArgResult.front.isBool))
-                {
-                    // TODO: In the future, add support for specifying values to a parameter, either static and/or dynamically.
-                    return;
-                }
-
-                // Otherwise, we either need to autocomplete an argument's name, or something else that's predefined.
-                
-                string[] names;
-                names.reserve(namedArgs.length * 2);
-
-                foreach(arg; namedArgs)
-                {
-                    foreach(pattern; arg.uda.pattern.byPatternNames)
-                    {
-                        // Reminder: Confusingly for this use case, arguments don't have their leading dashes in the before and after arrays.
-                        if(before.canFind(pattern) || after.canFind(pattern))
-                            continue;
-
-                        names ~= pattern;
-                    }
-                }
-
-                foreach(name; names.filter!(n => n.startsWith(current)))
-                {
-                    output ~= (name.length == 1) ? "-" : "--";
-                    output ~= name;
-                    output ~= ' ';
-                }
-            };
-        }
-
-        CommandExecuteFunc createCommandExecuteFunc(alias T)()
-        {
-            import std.format    : format;
-            import std.algorithm : filter, map;
-            import std.exception : enforce, collectException;
-
-            // This is expecting the parser to have already read in the command's name, leaving only the args.
-            return (ArgPullParser parser, ref string executionError, scope ref ServiceScope services, HelpTextBuilderSimple helpText)
-            {
-                if(containsHelpArgument(parser))
-                {
-                    import std.stdio : writeln;
-                    writeln(helpText.toString());
-                    return 0;
-                }
-                
-                // Cross-stage state.
-                T                     commandInstance;
-                NamedArgInfo!T[]      namedArgs;
-                PositionalArgInfo!T[] positionalArgs;
-                bool                  processRawList = false;
-                string[]              rawList;
-
-                // Create the command and fetch its arg info.
-                commandInstance = Injector.construct!T(services);
-                static if(is(T == class))
-                    assert(commandInstance !is null, "Dependency injection failed somehow.");
-                getArgs!T(/*ref*/ namedArgs, /*ref*/ positionalArgs);
-
-                // Execute stages
-                const argsWereParsed = onExecuteParseArgs!T(
-                    namedArgs, 
-                    positionalArgs,
-                    /*ref*/ commandInstance,
-                    /*ref*/ parser,
-                    /*ref*/ executionError,
-                    /*ref*/ processRawList, 
-                    /*ref*/ rawList,
-                );
-                if(!argsWereParsed)
-                    return -1;
-
-                const argsWereValidated = onExecuteValidateArgs!T(
-                    namedArgs,
-                    positionalArgs,
-                    /*ref*/ executionError
-                );
-                if(!argsWereValidated)
-                    return -1;
-
-                if(processRawList)
-                    insertRawList!T(/*ref*/ commandInstance, rawList);
-
-                return onExecuteRunCommand!T(
-                    /*ref*/ commandInstance,
-                    /*ref*/ executionError
-                );
-            };
-        }
-    }
-
-    /+ COMMAND EXECUTION STAGES +/
-    private static
-    {
-        bool onExecuteParseArgs(alias T)(
-                NamedArgInfo!T[]        namedArgs, 
-                PositionalArgInfo!T[]   positionalArgs,
-            ref T                       commandInstance,
-            ref ArgPullParser           parser,
-            ref string                  executionError,
-            ref bool                    processRawList, 
-            ref string[]                rawList
-        )
-        {
-            import std.format : format;
-
-            // Parse args.
-            size_t positionalArgIndex = 0;
-            for(; !parser.empty && !processRawList; parser.popFront())
-            {
-                const  token = parser.front;
-                string debugName; // Used for when there's a validation error
-                try final switch(token.type) with(ArgTokenType)
-                {
-                    case Text:
-                        if(positionalArgIndex >= positionalArgs.length)
-                        {
-                            executionError = "Stray positional arg found: '"~token.value~"'";
-                            return false;
-                        }
-
-                        debugName = "positional arg %s(%s)".format(positionalArgIndex, positionalArgs[positionalArgIndex].uda.name);
-                        positionalArgs[positionalArgIndex].setter(token, /*ref*/ commandInstance);
-                        positionalArgs[positionalArgIndex++].wasFound = true;
-                        break;
-
-                    case LongHandArgument:
-                        if(token.value == "-" || token.value == "") // --- || --
-                        {
-                            processRawList = true;
-                            rawList = parser.unparsedArgs;
-                            break;
-                        }
-                        goto case;
-                    case ShortHandArgument:
-                        NamedArgInfo!T result;
-                        foreach(ref arg; namedArgs)
-                        {
-                            if(/*static member*/matchSpacelessPattern(arg.uda.pattern, token.value))
-                            {
-                                arg.wasFound = true;
-                                result       = arg;
-                                debugName    = "named argument "~arg.uda.pattern;
-                                break;
-                            }
-                        }
-
-                        if(result == NamedArgInfo!T.init)
-                        {
-                            executionError = "Unknown named argument: '"~token.value~"'";
-                            return false;
-                        }
-                        
-                        if(result.isBool)
-                        {
-                            import std.algorithm : canFind;
-                            // Bools have special support:
-                            //  If they are defined, they are assumed to be true, however:
-                            //      If the next token is Text, and its value is one of a predefined list, then it is then sent to the ArgBinder instead of defaulting to true.
-                            
-                            auto parserCopy = parser;
-                            parserCopy.popFront();
-                            
-                            if(parserCopy.empty 
-                            || parserCopy.front.type != ArgTokenType.Text
-                            || !["true", "false"].canFind(parserCopy.front.value))
-                            {
-                                result.setter(ArgToken("true", ArgTokenType.Text), /*ref*/ commandInstance);
-                                break;
-                            }
-
-                            result.setter(parserCopy.front, /*ref*/ commandInstance);
-                            parser.popFront(); // Keep the main parser up to date.
-                        }
-                        else
-                        {
-                            parser.popFront();
-
-                            if(parser.front.type == ArgTokenType.EOF)
-                            {
-                                executionError = "Named arg '"~result.uda.pattern~"' was specified, but wasn't given a value.";
-                                return false;
-                            }
-
-                            result.setter(parser.front, /*ref*/ commandInstance);
-                        }
-                        break;
-
-                    case None:
-                        throw new Exception("An Unknown error occured when parsing the arguments.");
-
-                    case EOF:
-                        break;
-                }
-                catch(ArgBinderValidationException ex)
-                {
-                    executionError = "For "~debugName~": "~ex.msg;
-                    return false;
-                }
-            }
-
-            return true;
-        }
-
-        bool onExecuteValidateArgs(alias T)(
-            NamedArgInfo!T[]        namedArgs,
-            PositionalArgInfo!T[]   positionalArgs,
-            ref string              executionError
-        )
-        {
-            import std.algorithm : filter, map;
-            import std.format    : format;
-
-            // Check for missing args.
-            auto missingNamedArgs      = namedArgs.filter!(a => !a.isNullable && !a.wasFound);
-            auto missingPositionalArgs = positionalArgs.filter!(a => !a.isNullable && !a.wasFound);
-            if(!missingNamedArgs.empty)
-            {
-                executionError = "The following required named arguments were not provided: %s"
-                                    .format(missingNamedArgs.map!(a => a.uda.pattern));
-                return false;
-            }
-            if(!missingPositionalArgs.empty)
-            {
-                executionError = "The following required positional arguments were not provided: %s"
-                                    .format(missingPositionalArgs.map!(a => format("[%s] %s", a.uda.position, a.uda.name)));
-                return false;
-            }
-
-            return true;
-        }
-
-        int onExecuteRunCommand(alias T)(
-            ref T      commandInstance,
-            ref string executionError
-        )
-        {
-            static assert(
-                __traits(compiles, commandInstance.onExecute())
-                || __traits(compiles, { int code = commandInstance.onExecute(); }),
-                "Unable to call the `onExecute` function for command `"~__traits(identifier, T)~"` please ensure it's signature matches either:"
-                ~"\n\tvoid onExecute();"
-                ~"\n\tint onExecute();"
-            );
-
-            try
-            {
-                static if(__traits(compiles, {int i = commandInstance.onExecute();}))
-                    return commandInstance.onExecute();
-                else 
-                {
-                    commandInstance.onExecute();
-                    return 0;
-                }
-            }
-            catch(Exception ex)
-            {
-                executionError = ex.msg;
-                debug executionError ~= "\n\nSTACK TRACE:\n" ~ ex.info.toString(); // trace info
-                return -1;
-            }
-        }
-    }
-
-=======
->>>>>>> 0466efad
+  
     /+ COMMAND RUNTIME HELPERS +/
     private final
     {
