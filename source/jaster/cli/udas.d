--- conflicted
+++ resolved
@@ -50,7 +50,6 @@
     static assert(getSingleUDA!(B, Command).pattern == "One");
 }
 
-<<<<<<< HEAD
 /++
  + Sometimes code needs to support both `@UDA` and `@UDA()`, so this template is used
  + to ensure that the given `UDA` is an actual object, not just a type.
@@ -63,7 +62,6 @@
     else
         alias ctorUdaIfNeeded = UDA;
 }
-=======
 
 /++
  + Gets all symbols that have specified UDA from all specified modules
@@ -92,5 +90,4 @@
 
     static assert(is(getSymbolsByUDAInModules!(Command, jaster.cli.udas) == AliasSeq!(B, C)));
     static assert(is(getSymbolsByUDAInModules!(Command, jaster.cli.udas, jaster.cli.udas) == AliasSeq!(B, C, B, C)));
-}
->>>>>>> 951d37eb
+}